language: python
python:
    - "2.7"
    # TODO: uncomment when ready
    # - "3.5"
sudo: required
services:
    - docker
env:
    - OC_VERSION=8.1
    - OC_VERSION=8.2
    - OC_VERSION=9.0

before_install:
<<<<<<< HEAD
    - travis-build/setup_oc_docker.sh $OC_VERSION

install:
    - pip install requests unittest-data-provider
=======
- sudo apt-get update
- sudo pip install requests unittest-data-provider six
- sudo apt-get install apache2 libapache2-mod-fastcgi
- cp owncloud/test/config.py.sample owncloud/test/config.py
- bash travis-build/install_oc.sh $CORE_BRANCH
# enable php-fpm
- sudo cp ~/.phpenv/versions/$(phpenv version-name)/etc/php-fpm.conf.default ~/.phpenv/versions/$(phpenv version-name)/etc/php-fpm.conf
- sudo a2enmod rewrite actions fastcgi alias
- echo "cgi.fix_pathinfo = 1" >> ~/.phpenv/versions/$(phpenv version-name)/etc/php.ini
- ~/.phpenv/versions/$(phpenv version-name)/sbin/php-fpm
# configure apache virtual hosts
- sudo cp -f travis-build/travis-ci-apache /etc/apache2/sites-available/default
- sudo sed -e "s?%TRAVIS_BUILD_DIR%?$(pwd)?g" --in-place /etc/apache2/sites-available/default
- sudo service apache2 restart
>>>>>>> 57a5ba62

script:
    - cp owncloud/test/config.py.sample owncloud/test/config.py
    # execute unit tests
    - ./runtests.sh
<|MERGE_RESOLUTION|>--- conflicted
+++ resolved
@@ -12,27 +12,10 @@
     - OC_VERSION=9.0
 
 before_install:
-<<<<<<< HEAD
     - travis-build/setup_oc_docker.sh $OC_VERSION
 
 install:
-    - pip install requests unittest-data-provider
-=======
-- sudo apt-get update
-- sudo pip install requests unittest-data-provider six
-- sudo apt-get install apache2 libapache2-mod-fastcgi
-- cp owncloud/test/config.py.sample owncloud/test/config.py
-- bash travis-build/install_oc.sh $CORE_BRANCH
-# enable php-fpm
-- sudo cp ~/.phpenv/versions/$(phpenv version-name)/etc/php-fpm.conf.default ~/.phpenv/versions/$(phpenv version-name)/etc/php-fpm.conf
-- sudo a2enmod rewrite actions fastcgi alias
-- echo "cgi.fix_pathinfo = 1" >> ~/.phpenv/versions/$(phpenv version-name)/etc/php.ini
-- ~/.phpenv/versions/$(phpenv version-name)/sbin/php-fpm
-# configure apache virtual hosts
-- sudo cp -f travis-build/travis-ci-apache /etc/apache2/sites-available/default
-- sudo sed -e "s?%TRAVIS_BUILD_DIR%?$(pwd)?g" --in-place /etc/apache2/sites-available/default
-- sudo service apache2 restart
->>>>>>> 57a5ba62
+    - pip install requests unittest-data-provider six
 
 script:
     - cp owncloud/test/config.py.sample owncloud/test/config.py
